--- conflicted
+++ resolved
@@ -1,15 +1,15 @@
 # BeatIt-AI
-<<<<<<< HEAD
 
 ai beats using new models
 
-python3 generate_prompts_lyrics.py \ --data_dir backend/data/training_data \  
- --gemini_api_key "key here" \
- --lyrics \
- --overwrite
-=======
-ai beats using new models
+## Usage
 
+```bash
+python3 generate_prompts_lyrics.py \
+  --data_dir backend/data/training_data \
+  --gemini_api_key "your_key_here" \
+  --lyrics \
+  --overwrite
+```
 
-yeezy yeezy yeezy yeezy
->>>>>>> bb402b89
+yeezy yeezy yeezy yeezy